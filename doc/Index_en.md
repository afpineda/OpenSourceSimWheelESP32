--- conflicted
+++ resolved
@@ -7,22 +7,9 @@
 - [Prepare the source code for compilation and uploading](./firmware/sourcesSetup_en.md)
 - [Know your ESP32 DevKit board](./hardware/DevKits_en.md)
 - [Overview of input hardware suitable (or not) for a sim wheel/button box](./hardware/InputHW_en.md)
-<<<<<<< HEAD
-
 - [How to customize in order to build your own hardware and firmware setup](./hardware/subsystems/CustomizeHowto_en.md).
 
 - Ready to deploy designs:
-
-| Name                                            | Usage          | DevKit             | Inputs summary                                                             | Power source |
-|:-----------------------------------------------:|:--------------:|:------------------:|:--------------------------------------------------------------------------:|:------------:|
-| [Setup1](./hardware/setups/setup1/Setup1_en.md) | Steering wheel | ESP32-WROOM-32E/UE | Rotary encoders x4, DPAD or funky switch (optional), analog clutch paddles | External     |
-| [Setup2](./hardware/setups/setup2/Setup2_en.md) | Button box     | ESP32-WROOM-32E/UE | Rotary encoders x4, up to 52 inputs                                        | External     |
-| [Setup3](./hardware/setups/setup3/Setup3_en.md) | Steering wheel | TinyPico           | Rotary encoders x2, DPAD (optional), analog clutch paddles                 | Battery      |
-=======
-- [How to customize in order to build your own hardware and firmware setup](./hardware/subsystems/CustomizeHowto_en.md).
-
-- Ready to deploy designs:
->>>>>>> f1c25ef2
 
   |                      Name                       |     Usage      |       DevKit       |                                       Inputs summary                                        |  Main power source  |
   | :---------------------------------------------: | :------------: | :----------------: | :-----------------------------------------------------------------------------------------: | :-----------------: |
