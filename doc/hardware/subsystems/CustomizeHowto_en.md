--- conflicted
+++ resolved
@@ -44,11 +44,7 @@
 
 ### DPAD
 
-<<<<<<< HEAD
-A DPAD is optional. Despite this function is designed for funky switches and directional pads, it may be assigned to _any_ input, including rotary encoders and push buttons. Place a call to `inputHub::setDPADControls()`:
-=======
 A DPAD is optional. Despite this function is designed for funky switches and directional pads, it may be assigned to *any* input, including rotary encoders and push buttons. Place a call to `inputHub::setDPADControls()`:
->>>>>>> f1c25ef2
 
 - 1st parameter is the input number for the "up" button
 - 2nd parameter is the input number for the "down" button
