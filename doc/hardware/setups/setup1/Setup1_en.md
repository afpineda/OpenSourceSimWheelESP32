# Ready to deploy design #1

Read this document from start to end before building anything. Ensure you understand everything.

**This setup has not been tested at the system level**. If you try, please, let me know.

## Hardware features

- Bluetooth Low Energy
- Powered through external power source (quick release): DC +5V ~ +7V - 500 mA.
- Analog clutch paddles (potentiometers).
- Shift paddles (x2)
- Optional: "ALT" buttons (x2)
- Optional: DPAD, funky switch or 4 push buttons arranged in a cross
- Relative rotary encoders (with push button): x4 + optional funky switch
- Up to additional 12 push buttons

## Button mapping

- *Bite point calibration*: rotary #1 clockwise and counter-clockwise (while holding one and only one clutch paddle).
- *Next clutch function*: `START` and `Left shift paddle`.
- *ALT buttons mode*: `START` and `Right shift paddle`.
<<<<<<< HEAD
- *Recalibrate clutch paddles*: `START`, `Left shift paddle` and `Right shift paddle`.
=======
- *Recalibrate clutch paddles*: `Left shift paddle`, `Right shift paddle` and `START`.
>>>>>>> f1c25ef2

## Needed parts

| **Item**                                           | **Quantity**                                | Notes                                                                 |
|:--------------------------------------------------:|:-------------------------------------------:| --------------------------------------------------------------------- |
| Bare bone Rotary encoder                           | 4                                           |                                                                       |
| Standard perfboard sized 24x18 holes               | 1                                           | Double side required                                                  |
| Roller lever switch                                | 2                                           | For shift paddles (maybe they are included with your wheel's case)    |
| Linear potentiometer (10K-ohms to 100K-ohms)       | 2                                           | For clutch paddles (maybe they are included with your wheel's case)   |
| D-Pad, funky switch or push buttons                | 1 D-pad or 1 funky switch or 4 push buttons | For directional input (optional). See notes below for a funky switch. |
| Push buttons                                       | up to 12                                    | General purpose inputs (up to you)                                    |
| Pin header (female)                                | 35                                          | For a DevKit board with male pins already soldered                    |
| Pin header (male or female up to you)              | 72                                          | For external wiring                                                   |
| Schottky diodes                                    | 25                                          | 1N4148 recommended                                                    |
| 10k-ohms resistor                                  | 2                                           |                                                                       |
| ESP32-WROOM-32UE/E (DevKit-C)                      | 1                                           | Male pins already soldered. Choose built-in/external antenna.         |
| External Antenna with U.FL, MHF I or AMC connector | 1                                           | Only required if ESP32-WROOM-32UE is chosen                           |
| Power connector depending on your quick release    | 1                                           | See below                                                             |

Other parts (quantity unknown):

- Thin wire.
- Wire with Dupond terminals (for external wiring). A kit for protoboards will do the job. ¿Male or female? the opposite to pin headers.
- Welding tin.

Additional notes:

- Chose an appropriate male/female power connector depending on your wheel base. Make sure to identify the positive and negative terminals correctly. If you have a *Simagic QR*, negative is the yellow wire and positive is the green one.
- Optional funky switch: ALPS RKJ series, 7-way.

## Pin-out plan for the ESP32-DevKit-C board

| **GPIO** | **Input**  | **Output** | **Usage**         | **Notes**                              |
| -------- | ---------- | ---------- |:-----------------:| -------------------------------------- |
| **36**   | OK         |            | Left pot          | input only (no internal pull resistor) |
| **39**   | OK         |            | Right pot         | input only (no internal pull resistor) |
| **34**   | OK         |            | ROT1_A            | input only (no internal pull resistor) |
| **35**   | OK         |            | ROT1_B            | input only (no internal pull resistor) |
| **32**   | OK         | OK         | ROT2_A            |                                        |
| **33**   | OK         | OK         | ROT2_B            |                                        |
| **25**   | OK         | OK         | ROT3_A            |                                        |
| **26**   | OK         | OK         | ROT3_B            |                                        |
| **27**   | OK         | OK         | ROT4_A            |                                        |
| **14**   | OK         | OK         | ROT4_B            | outputs PWM signal at boot             |
| **12**   | OK         | OK         |                   | boot fail if pulled high               |
| **13**   | OK         | OK         | Matrix input 5    |                                        |
| **9**    | x          | x          | **UNUSABLE**      | connected to the integrated SPI flash  |
| **10**   | x          | x          | **UNUSABLE**      | connected to the integrated SPI flash  |
| **11**   | x          | x          | **UNUSABLE**      | connected to the integrated SPI flash  |
| **6**    | x          | x          | **UNUSABLE**      | connected to the integrated SPI flash  |
| **7**    | x          | x          | **UNUSABLE**      | connected to the integrated SPI flash  |
| **8**    | x          | x          | **UNUSABLE**      | connected to the integrated SPI flash  |
| **15**   | OK         | OK         | Matrix input 1    | outputs PWM signal at boot             |
| **2**    | OK         | OK         |                   | connected to on-board LED              |
| **0**    | pulled up? | OK         |                   | outputs PWM signal at boot             |
| **4**    | OK         | OK         | Matrix selector 1 |                                        |
| **16**   | OK         | OK         | Matrix selector 2 |                                        |
| **17**   | OK         | OK         | Matrix selector 3 |                                        |
| **5**    | OK         | OK         |                   | outputs PWM signal at boot             |
| **18**   | OK         | OK         | ENCODER_A         |                                        |
| **19**   | OK         | OK         | ENCODER_B         |                                        |
| **21**   | OK         | OK         | Matrix input 3    |                                        |
| **3**    | pulled up  | RX pin     |                   | HIGH at boot                           |
| **1**    | TX pin     | OK         | Matrix selector 4 | debug output at boot                   |
| **22**   | OK         | OK         | Matrix input 4    |                                        |
| **23**   | OK         | OK         | Matrix selector 5 |                                        |

## Circuit layout

Open the [circuit layout](./setup1.diy) using [DIY Layout Creator](https://github.com/bancika/diy-layout-creator).

![Setup #1 circuit layout](./setup1.png)

This layout includes the following subsystems (read for an in-depth explanation):

- [Analog clutch paddles](../../subsystems/AnalogClutchPaddles/AnalogClutchPaddles_en.md).
- [Power](../../subsystems/Power/Power_en.md) through an external power source.
- [Switches](../../subsystems/Switches/Switches_en.md).
- [Relative rotary encoder](../../subsystems/RelativeRotaryEncoder/RelativeRotaryEncoder_en.md).

Notes and build tips:

- Some components may look very small, not matching their actual size. This is not a mistake. They must be placed in vertical position, so they lie in a minimal surface of the perfboard. All resistors and diodes should fit in 1x4 holes when they lay in horizontal position.
- There is a lot of wiring, which is prone to human error. Check wiring and traces twice before soldering.

### External wiring

- Each input has an assigned number in the circuit layout. Certain inputs have a particular function, so attach them properly.
- The `POTn_GND` and `POTn_VCC` terminals of each potentiometer are interchangeable. If the clutch (or axis) goes to 100% when idle, swap those terminals.
- Note that the pin headers on the left and right clutch paddles are symmetrical, not identical.
- Optional funky switch:
  - The involved terminals are:
    - For rotation: `ENCODER_A`, `ENCODER_B` and `ENCODER_COM`.
    - For push buttons: `A`, `B`, `C`, `D`, `PUSH` and `COM`.
  - Do not confuse `COM` with `ENCODER_COM` since `COM` is physically closer to `ENCODER_A/B` than `ENCODER_COM`.
- Bare bone rotary encoders:
  - The involved terminals are:
    - For rotation: `A` or `CLK` attached to `ROTn_A`, `B` or `DT` attached to `ROTn_B`, `COM` attached to `ROTn_COM`.
<<<<<<< HEAD
    - The built-in push button must be wired to the button matrix just like any other push button, being `SW` and `SW GND` the involved terminals. `SW` attached to the upper row of pin headers, `SW COM` attached to the lower row of pin headers.
=======
    - The built-in push button must be wired to the button matrix just like any other push button, being `SW` and `SW COM` the involved terminals. `SW` attached to the upper row of pin headers, `SW COM` attached to the lower row of pin headers.
>>>>>>> f1c25ef2
  - Do not confuse `COM` and `SW COM`.
  - `ROT1` is mandatory. The others are optional.

**Under no circumstances should you plug an USB cable and an external power source at the same time**. You could damage the DevKit board.

## Firmware upload

<<<<<<< HEAD
=======
At Arduino IDE, configure the board manager for "ESP32 Dev Module".

>>>>>>> f1c25ef2
1. Detach the DevKit board from the circuit before continuing.
2. Plug the USB cable to the Devkit board and upload the [sketch](../../../../src/Firmware/Setup1/Setup1.ino) with Arduino IDE.
3. Attach the DevKit board to the circuit. Keep the USB cable plugged in.
4. Open the serial monitor (Arduino IDE).
5. Reset.
6. Check there are no error messages.<|MERGE_RESOLUTION|>--- conflicted
+++ resolved
@@ -20,11 +20,7 @@
 - *Bite point calibration*: rotary #1 clockwise and counter-clockwise (while holding one and only one clutch paddle).
 - *Next clutch function*: `START` and `Left shift paddle`.
 - *ALT buttons mode*: `START` and `Right shift paddle`.
-<<<<<<< HEAD
-- *Recalibrate clutch paddles*: `START`, `Left shift paddle` and `Right shift paddle`.
-=======
 - *Recalibrate clutch paddles*: `Left shift paddle`, `Right shift paddle` and `START`.
->>>>>>> f1c25ef2
 
 ## Needed parts
 
@@ -123,11 +119,7 @@
 - Bare bone rotary encoders:
   - The involved terminals are:
     - For rotation: `A` or `CLK` attached to `ROTn_A`, `B` or `DT` attached to `ROTn_B`, `COM` attached to `ROTn_COM`.
-<<<<<<< HEAD
-    - The built-in push button must be wired to the button matrix just like any other push button, being `SW` and `SW GND` the involved terminals. `SW` attached to the upper row of pin headers, `SW COM` attached to the lower row of pin headers.
-=======
     - The built-in push button must be wired to the button matrix just like any other push button, being `SW` and `SW COM` the involved terminals. `SW` attached to the upper row of pin headers, `SW COM` attached to the lower row of pin headers.
->>>>>>> f1c25ef2
   - Do not confuse `COM` and `SW COM`.
   - `ROT1` is mandatory. The others are optional.
 
@@ -135,11 +127,8 @@
 
 ## Firmware upload
 
-<<<<<<< HEAD
-=======
 At Arduino IDE, configure the board manager for "ESP32 Dev Module".
 
->>>>>>> f1c25ef2
 1. Detach the DevKit board from the circuit before continuing.
 2. Plug the USB cable to the Devkit board and upload the [sketch](../../../../src/Firmware/Setup1/Setup1.ino) with Arduino IDE.
 3. Attach the DevKit board to the circuit. Keep the USB cable plugged in.
