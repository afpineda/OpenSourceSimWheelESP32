--- conflicted
+++ resolved
@@ -20,33 +20,11 @@
 - *Bite point calibration*: rotary #1 clockwise and counter-clockwise (while holding one and only one clutch paddle).
 - *Next clutch function*: `START` and `Left shift paddle`.
 - *ALT buttons mode*: `START` and `Right shift paddle`.
-<<<<<<< HEAD
-- *Recalibrate clutch paddles*: `START`, `Left shift paddle` and `Right shift paddle`.
-=======
 - *Recalibrate clutch paddles*: `Left shift paddle`, `Right shift paddle` and `START`.
->>>>>>> f1c25ef2
 - *Power on*: rotary #1 clockwise or counter-clockwise.
 
 ## Needed parts
 
-<<<<<<< HEAD
-| **Item**                                      | **Quantity**        | Notes                                                               |
-| --------------------------------------------- |:-------------------:| ------------------------------------------------------------------- |
-| Bare bone rotary encoder                      | 2                   |                                                                     |
-| Roller lever                                  | 2                   | For shift paddles (maybe they are included with your wheel's case)  |
-| Linear potentiometer 10 K-ohms or higher      | 2                   | For clutch paddles (maybe they are included with your wheel's case) |
-| Push buttons                                  | up to 10            | General purpose inputs (up to you)                                  |
-| Schottky diodes                               | 16                  | 1N4148 recommended                                                  |
-| Standard perfboard sized 24x10 holes          | 1                   |                                                                     |
-| Unexpected Maker's TinyPico Devkit board      | 1                   | With male pins already soldered                                     |
-| Pin header (female)                           | 20                  | For a DevKit board with male pins already soldered                  |
-| Pin header (male or female up to you)         | 28                  | For external wiring                                                 |
-| LiPo Battery 4.2V (max)                       | 1                   | Must fit TinyPico's specification. Capacity and size up to you      |
-| Both male and female GX16 (5 pins) connectors | 1 male and 1 female | For the charging port                                               |
-| Micro-USB/USB-C spiral cable long enough      | 1                   | For charging. Must match your TinyPico USB connector.               |
-| External Antenna with U.FL connector          | 1                   | Only required if TinyPico V3 with U.FL is chosen                    |
-| On-board battery connector                    | 1                   | Depends on your battery                                             |
-=======
 | **Item**                                      |    **Quantity**     | Notes                                                               |
 | --------------------------------------------- | :-----------------: | ------------------------------------------------------------------- |
 | Bare bone rotary encoder                      |          2          |                                                                     |
@@ -63,7 +41,6 @@
 | Micro-USB/USB-C spiral cable long enough      |          1          | For charging. Must match your TinyPico USB connector.               |
 | External Antenna with U.FL connector          |          1          | Only required if TinyPico V3 with U.FL is chosen                    |
 | On-board battery connector                    |          1          | Depends on your battery                                             |
->>>>>>> f1c25ef2
 
 Other parts (quantity unknown):
 
@@ -77,20 +54,6 @@
 
 ## Pin-out plan for the TinyPico DevKit board
 
-<<<<<<< HEAD
-| **GPIO** | **Input** | **Output** | **Usage**         | **Notes**                  |
-| -------- | --------- | ---------- |:-----------------:| -------------------------- |
-| **25**   | OK        | OK         | Left pot          |                            |
-| **26**   | OK        | OK         | Right pot         |                            |
-| **27**   | OK        | OK         | ROT1_A            |                            |
-| **15**   | OK        | OK         | ROT1_B            | outputs PWM signal at boot |
-| **14**   | OK        | OK         | ROT2_A            | outputs PWM signal at boot |
-| **4**    | OK        | OK         | ROT2_B            |                            |
-| **23**   | OK        | OK         | Matrix input 1    |                            |
-| **19**   | OK        | OK         | Matrix input 2    |                            |
-| **18**   | OK        | OK         | Matrix input 3    |                            |
-| **5**    | OK        | OK         | Matrix input 4    | outputs PWM signal at boot |
-=======
 | **GPIO** | **Input** | **Output** |     **Usage**     | **Notes**                  |
 | -------- | --------- | ---------- | :---------------: | -------------------------- |
 | **25**   | OK        | OK         |     Left pot      |                            |
@@ -103,7 +66,6 @@
 | **19**   | OK        | OK         |  Matrix input 2   |                            |
 | **18**   | OK        | OK         |  Matrix input 3   |                            |
 | **5**    | OK        | OK         |  Matrix input 4   | outputs PWM signal at boot |
->>>>>>> f1c25ef2
 | **22**   | OK        | OK         | Matrix selector 1 |                            |
 | **21**   | OK        | OK         | Matrix selector 2 |                            |
 | **32**   | OK        | OK         | Matrix selector 3 |                            |
@@ -144,11 +106,8 @@
 
 ## Firmware upload
 
-<<<<<<< HEAD
-=======
 At Arduino IDE, configure the board manager for "TinyPICO".
 
->>>>>>> f1c25ef2
 **You should calibrate your battery first**. See the [Battery calibration procedure](../../../../src/Firmware/BatteryTools/BatteryCalibration/README.md).
 
 1. Plug the USB cable to the Devkit board and upload the [sketch](../../../../src/Firmware/Setup3/Setup3.ino) with Arduino IDE.
