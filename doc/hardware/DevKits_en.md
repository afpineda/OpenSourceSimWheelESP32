--- conflicted
+++ resolved
@@ -32,15 +32,9 @@
 - Not all pins can wake up the system from deep sleep.
 - Not all pins can be used for analog input.
 
-<<<<<<< HEAD
-As a result, some devices can not be connected to any arbitrary pin, so a **pin-out plan** is needed. To develop such a plan, you need to know which constraints apply to your DevKit board. Look for a data sheet.
-
-## ESP-WROOM-32 DevKit
-=======
 As a result, some devices can not be connected to any arbitrary pin, so a **pin-out plan** is needed. To develop such a plan, you need to know which constraints apply to your DevKit board. Look for a datasheet.
 
 ### ESP-WROOM-32 DevKit
->>>>>>> f1c25ef2
 
 The following article explains which pins can be used and how:
 [https://randomnerdtutorials.com/esp32-pinout-reference-gpios/](https://randomnerdtutorials.com/esp32-pinout-reference-gpios/). However, we can get more specific:
@@ -80,15 +74,4 @@
 
 In order to upload a firmware to a DevKit board, certain pins, called "bootstrap" pins are used. If some device is attached to those pins, it may get in the way. You should detach the board from the circuit before uploading, just in case.
 
-<<<<<<< HEAD
-In order to upload a firmware to a DevKit board, certain pins, called "bootstrap" pins are used. If some device is attached to those pins, it may get in the way. You should detach the board from the circuit before uploading.
-
-## Some interesting ESP32 boards for this project
-
-- [Tinypico](https://www.tinypico.com/) and [related](https://unexpectedmaker.com/shop?category=Development+Boards)
-- [Adafruit Feather 32u4 Bluefruit LE](https://www.adafruit.com/product/2829)
-- [Wemos D32 boards](https://www.wemos.cc/en/latest/d32/d32.html)
-- [Sparkfun Thing Plus](https://www.sparkfun.com/products/17381)
-=======
-In Arduino IDE, you need to configure the "board manager" with the proper parameters. Most times, you only need to select the correct board and go with the default parameters. Most times, those boards are "ESP32 Dev Module" or "ESP32S3 Dev Module". However, check the manufacturer's datasheet.
->>>>>>> f1c25ef2
+In Arduino IDE, you need to configure the "board manager" with the proper parameters. Most times, you only need to select the correct board and go with the default parameters. Most times, those boards are "ESP32 Dev Module" or "ESP32S3 Dev Module". However, check the manufacturer's datasheet.