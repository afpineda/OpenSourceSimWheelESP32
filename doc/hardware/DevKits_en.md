--- conflicted
+++ resolved
@@ -69,17 +69,6 @@
 
 ## Uploading firmware to your DevKit board
 
-<<<<<<< HEAD
-## Some interesting ESP32 boards suitable for this project
-
-- [Tinypico](https://www.tinypico.com/) and [related](https://unexpectedmaker.com/shop?category=Development+Boards).
-- [Adafruit Feather 32u4 Bluefruit LE](https://www.adafruit.com/product/2829).
-- [Wemos D32 boards](https://www.wemos.cc/en/latest/d32/d32.html). Also known as "Lolin32".
-- [Sparkfun Thing Plus](https://www.sparkfun.com/products/17381)
-- Most [LilyGO](http://www.lilygo.cn/) DevKits.
-- [Seeed Studio XIAO ESP32C3](https://www.seeedstudio.com/Seeed-XIAO-ESP32C3-p-5431.html). Note: this is a single core SoC.
-=======
 In order to upload a firmware to a DevKit board, certain pins, called "bootstrap" pins are used. If some device is attached to those pins, it may get in the way. You should detach the board from the circuit before uploading, just in case.
 
-In Arduino IDE, you need to configure the "board manager" with the proper parameters. Most times, you only need to select the correct board and go with the default parameters. Most times, those boards are "ESP32 Dev Module (esp32)" or "ESP32S3 Dev Module (esp32)". However, check the manufacturer's datasheet.
->>>>>>> 7a421abc
+In Arduino IDE, you need to configure the "board manager" with the proper parameters. Most times, you only need to select the correct board and go with the default parameters. Most times, those boards are "ESP32 Dev Module (esp32)" or "ESP32S3 Dev Module (esp32)". However, check the manufacturer's datasheet.