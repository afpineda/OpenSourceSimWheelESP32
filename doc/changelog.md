# Change log

## 1.0.0

First release.

## 1.1.0

- API changes in order to get more control over assigned input numbers, other than sequential numbering. See documentation for the `inputs` namespace, methods with suffix "Ext". More than one button matrix is allowed this way.
- Fixed wrong behaviour of ALPS RKJX series of rotary encoders (and potentially others).
<<<<<<< HEAD
- Minor documentation improvements and fixes.
=======
- Minor documentation improvements and fixes.

## 1.1.1

- Fixed bug in `inputs::start()` that was casuing a wrong call to `abort()` in some circumstances.
>>>>>>> 51199850
<|MERGE_RESOLUTION|>--- conflicted
+++ resolved
@@ -8,12 +8,8 @@
 
 - API changes in order to get more control over assigned input numbers, other than sequential numbering. See documentation for the `inputs` namespace, methods with suffix "Ext". More than one button matrix is allowed this way.
 - Fixed wrong behaviour of ALPS RKJX series of rotary encoders (and potentially others).
-<<<<<<< HEAD
-- Minor documentation improvements and fixes.
-=======
 - Minor documentation improvements and fixes.
 
 ## 1.1.1
 
-- Fixed bug in `inputs::start()` that was casuing a wrong call to `abort()` in some circumstances.
->>>>>>> 51199850
+- Fixed bug in `inputs::start()` that was casuing a wrong call to `abort()` in some circumstances.