/**
 * @author Ángel Fernández Pineda. Madrid. Spain.
 * @date 2022-02-27
 * @brief Main header for common sources
 *
 * @section DESCRIPTION
 *
 * This file declares all the namespaces that builds the system architecture.
 * See the [Firmware Architecture document](../../doc/firmware/FirmwareArchitecture_en.md).
 *
 * @copyright Creative Commons Attribution 4.0 International (CC BY 4.0)
 *
 */

#ifndef __SIMWHEEL_H__
#define __SIMWHEEL_H__

#include "SimWheelTypes.h"
#include "esp32-hal.h" // declares gpio_num_t
#include <string>

/**
 * @brief Device capabilities
 *
 */
namespace capabilities
{
    // For read only
    extern volatile uint32_t flags;

    /**
     * @brief Set a device capability. Should be called before `hidImplementation::begin()`.
     *        All capabilities are static and should not change once set.
     *        Will be called from other namespaces. No need for manual set up.
     *
     * @param newFlag A device capability.
     * @param setOrClear When true, the flag is set. Otherwise, the flag is cleared.
     */
    void setFlag(deviceCapability_t newFlag, bool setOrClear = true);

    /**
     * @brief Ask for a device capability
     *
     * @param flag Requested capability
     * @return true The device has the given capability
     * @return false The device does not have the given capability
     */
    bool inline hasFlag(deviceCapability_t flag);
}

/**
 * @brief Current state of the clutch paddles (if any) and,
 *        for convenience, mode of "ALT" buttons
 *
 */
namespace clutchState
{
    // For read only. do not touch
    extern volatile clutchValue_t leftAxis;
    extern volatile clutchValue_t rightAxis;
    extern volatile clutchValue_t combinedAxis;
    extern volatile clutchValue_t bitePoint;
    extern volatile clutchFunction_t currentFunction;
    extern volatile bool altModeForAltButtons;

    /**
     * @brief Must be called before anything else in this namespace. Will
     *        load user settings from flash memory.
     *
     * @note Do not call while testing. This way, autosaving will get disabled.
     **/
    void begin();

    /**
     * @brief Set operation mode for "ALT" buttons (not clutch related)
     *
     * @param newMode When True, "ALT" buttons should activate "ALT" mode.
     *                Otherwise, they behave as regular buttons.
     */
    void setALTModeForALTButtons(bool newMode);

    /**
     * @brief Assign a function to the clutch paddles
     *
     * @param newFunction Function of the clutch paddles
     */
    void setFunction(clutchFunction_t newFunction);

    /**
     * @brief Set the current bite point
     *
     * @param newBitePoint
     */
    void setBitePoint(clutchValue_t newBitePoint);

    /**
     * @brief Set the position of the left padlle axis
     *
     * @param newValue Axis position
     */
    void setLeftAxis(clutchValue_t newValue);

    /**
     * @brief Set the position of the right paddle axis
     *
     * @param newValue Axis position
     */
    void setRightAxis(clutchValue_t newValue);

    /**
     * @brief Check if any clutch paddle is pressed while
     *        "ALT" function is selected
     *
     * @return true if ALT mode is requested
     * @return false otherwise
     */
    bool isALTRequested();

    /**
     * @brief Check if bite point calibration is requested by the user
     *
     * @return true if bite point can be manually calibrated
     * @return false otherwise
     */
    bool isCalibrationInProgress();
}

/**
 * @brief Calibrate and measure battery charge
 *
 * @note This namespace provides two algorithms to map a battery reading into a
 *       battery level percentage:
 *       - Calibrated: a calibration procedure is required
 *       - Auto-calibrated: fallback arlogorithm based on LiPo characterization data.
 *         Requires a fully charged battery for auto-calibration.
 */
namespace batteryCalibration
{
    /**
     * @brief Check if the calibration procedure is in progress. Exposed for testing. DO NOT TOUCH.
     *
     */
    extern volatile bool calibrationInProgress;

    /**
     * @brief Load or initialize calibration data. Must be called at system startup.
     *
     */
    void begin();

    /**
     * @brief Clear calibration data (but may persist in flash memory).
     *
     */
    void clear();

    /**
     * @brief Add an ADC reading to calibration data. The battery should get fully charged
     *        before first call. Will clear previous data at first call.
     *        Calibration data will **not** be available until `calibrationInProgress` is set to false.
     *
     * @param reading An ADC reading of current battery(+) voltage.
     * @param save When true, the given sample will be saved to flash memory.
     */
    void addSample(int reading, bool save = false);

    /**
     * @brief Get calibration data. For internal use.
     *
     * @param index Internal index of data
     * @return uint16_t -1 if there is no calibration data for such an index. A positive number, otherwise
     */
    int getCalibration(uint8_t index);

    /**
     * @brief Set calibration data all at once. For internal use.
     *
     * @param data Array of calibration data. Array size is 32.
     */
    void restoreCalibrationData(const uint16_t data[]);

    /**
     * @brief Save calibration data to flash memory.
     *        The battery should get fully depleted before calling.
     *        Calibration data will be available from now on.
     *
     */
    void save();

    /**
     * @brief Get a percentage of battery charge based on calibration data.
     *
     * @param reading An ADC reading of current battery(+) voltage.
     * @return int -1 if the battery has not been calibrated. Otherwise,
     *             a percentage in the range 0%-100%.
     */
    int getBatteryLevel(int reading);

    /**
     * @brief Maximun battery reading ever. Exposed for testing. DO NOT TOUCH.
     *
     */
    extern volatile int maxBatteryReadingEver;
    
    /**
     * @brief Restart autocalibration algorithm.
     *
     */
    void restartAutoCalibration();

    /**
     * @brief Get a percentage of battery charge using auto-calibration.
     *        Will provide incorrect battery levels (higher) until 
     *        the battery is fully charged. 
     *        Anyway, this algorithm is not accurate.
     *
     * @param reading An ADC reading of current battery(+) voltage
     *
     * @return If auto-calibration is available, a percentage in the range 0%-100%.
     *         Otherwise, the constant `UNKNOWN_BATTERY_LEVEL`.
     * 
     * @note Based on https://blog.ampow.com/lipo-voltage-chart/
     */
    int getBatteryLevelAutoCalibrated(int reading);

}

namespace power
{
    /**
     * @brief Initialize power management
     *
     * @param wakeUpPins Array of RTC-capable GPIO pins to wake up the system after deep sleep.
     * @param wakeUpPinCount Number of pins in `wakeUpPins`. If no pins are provided, a system
     *                       reset is required for wakeup.
     * @param AnyHighOrAllLow If *true*, wakeup happens when *any* given pin are set to high voltage.
     *                        If *false*, wakeup happens when *all* given pins are set to low voltage.
     */
    void begin(
        const gpio_num_t wakeUpPins[],
        const uint8_t wakeUpPinCount,
        bool AnyHighOrAllLow = true);

    /**
     * @brief Initialize power management for single button wake up
     *
     * @param wakeUpPin RTC-capable GPIO pin to wake up the system after deep sleep.
     * @param wakeUpHighOrLow If *true*, wakeup happens when `wakeUpPin` is set to high voltage.
     *                        If *false*, wakeup happens when `wakeUpPin` is set to low voltage.
     */
    void begin(
        const gpio_num_t wakeUpPin, bool wakeUpHighOrLow = true);

    /**
     * @brief Configure an external latch circuit for power on and off
     *
     * @param latchPin Output-capable GPIO that drives power on/off.
     * @param mode Expected behaviour of 'latchPin' to keep power on or go to power off.
     * @param waitTicks A delay to wait for power off to happen, in milliseconds.
     */
    void setPowerLatch(gpio_num_t latchPin, powerLatchMode_t mode, uint32_t waitMs);

    /**
     * @brief Enable monitorization of battery charge. Do not call if there is no battery.
     *
     * @param battENPin Output pin to enable/disable the battery monitor circuit.
     *                  Set to `GPIO_NUM_NC` (-1) if `battREADPin` is attached to
     *                  a simple voltage divider. This is the case for most battery-enabled devkits.
     * @param battREADPin ADC pin used to read battery voltage
     * @param testing Set to TRUE for unit testing: will get a battery sample every 5 seconds,
     *                will not power off the device.
     */
    void startBatteryMonitor(
        gpio_num_t battENPin,
        gpio_num_t battREADPin,
        bool testing = false);

    /**
     * @brief Get ADC reading of the battery pin for testing porpouses. Must **not** be called while
     *        the battery monitor is running
     *
     * @param battENPin Output-capable GPIO pin to enable battery readings. Must have been properly initialized.
     * @param battREADPin ADC pin for reading. Must have been properly initialized.
     * @return int ADC reading
     */
    int getBatteryReadingForTesting(gpio_num_t battENPin, gpio_num_t battREADPin);

    /**
     * @brief Get last known battery level
     *
     * @return int Percentage of battery charge (0% to 100%)
     */
    int getLastBatteryLevel();

    /**
     * @brief If an external power latch circuit is in place, the system will be powered off.
     *        Otherwise, deep sleep mode will be enabled.
     */
    void powerOff();
}

/**
 * @brief Configure user inputs and notify input events
 *
 */
namespace inputs
{
    /**
     * @brief Must be called before anything else in this namespace
     *
     */
    void begin();

    /**
     * @brief Start the polling loop, so input events are available from now on.
     *        Must be called after `inputHub::begin()` and also after any `add*()` or `set*()`
     *        function.
     */
    void start();

    /**
     * @brief Force an update in inputs' current state. Called from other namespaces after a 
     *        change in configuration.
     * 
     */
    void update();

    /**
     * @brief Used from input classes to report a new event.
     *        Should not be called if there is no change since the last report (of the same input).
     *
     * @param mask Bit mask for the input being reported
     * @param state Current state of such an input. Should not set any bit outside of its mask.
     */
    void notifyInputEvent(inputBitmap_t mask, inputBitmap_t state);

    /**
     * @brief Add a digital button bound to a specific input number. Must be called before `start()`
     *
     * @param[in] pinNumber Pin where the digital button is attached to
     * @param[in] pullupOrPulldown TRUE if a pullup resistor is used (LOW signal when pressed).
     *                             FALSE if a pulldown resistor is used (HIGH signal when pressed)
     * @param[in] enableInternalPull TRUE if the internal pullup or pulldown resistor must be enabled.
     *                               Ignored if the GPIO pin does not provide a pull resistor.
     * @param[in] inputNumber Requested input number for this button
     */
    void addDigital(
        gpio_num_t pinNumber,
        inputNumber_t inputNumber,
        bool pullupOrPulldown = true,
        bool enableInternalPull = true);

    /**
     * @brief Add incremental rotary encoder inputs bound to specific input numbers.
     *        Must be called before `start()`
     *
     * @param clkPin pin number attached to CLK or A
     * @param dtPin pin number attached to DT or B
     * @param[in] cwButtonNumber A number for the "virtual button" of a clockwise rotation event.
     * @param[in] ccwButtonNumber A number for the "virtual button" of a counter-clockwise rotation event.
     * @param[in] useAlternateEncoding Set to true in order to use the signal encoding of
     *                                 ALPS RKJX series of rotary encoders, and the alike.
     *
     * @note Only rotation events are considered for input. Rotary's push button must be added
     *       with `addDigital()`
     */
    void addRotaryEncoder(
        gpio_num_t clkPin,
        gpio_num_t dtPin,
        inputNumber_t cwInputNumber,
        inputNumber_t ccwInputNumber,
        bool useAlternateEncoding = false);
<<<<<<< HEAD
=======

    /**
     * @brief Add a button matrix bound to specific button numbers.
     *        Must be called before `start()`. You can have more than one.
     *
     * @param selectorPins Array of GPIO numbers for selector pins.
     * @param selectorPinCount Length of `selectorPins` array.
     * @param inputPins Array of GPIO numbers for input pins
     * @param inputPinCount Length of `inputPins`array.
     * @param buttonNumbersArray Array of input numbers to be assigned to every button.
     *                           The length of this array is expected to match the
     *                           product of `selectorPinCount` and `inputPinCount`.
     */
    void addButtonMatrix(
        const gpio_num_t selectorPins[],
        const uint8_t selectorPinCount,
        const gpio_num_t inputPins[],
        const uint8_t inputPinCount,
        inputNumber_t *buttonNumbersArray);
>>>>>>> f1c25ef2

    /**
     * @brief Add analog multiplexers bound to specific button numbers.
     *        Must be called before `start()`. You can have more than one.
     *
     * @param selectorPins Array of GPIO numbers for selector pins.
     * @param selectorPinCount Length of `selectorPins` array.
     * @param inputPins Array of GPIO numbers for input pins
     * @param inputPinCount Length of `inputPins`array.
     * @param buttonNumbersArray Array of input numbers to be assigned to every button.
     *                           The length of this array is expected to match
     *                           (2^selectorPinCount)*inputPinCount.
     */
<<<<<<< HEAD
    void addButtonMatrix(
=======
    void addAnalogMultiplexer(
>>>>>>> f1c25ef2
        const gpio_num_t selectorPins[],
        const uint8_t selectorPinCount,
        const gpio_num_t inputPins[],
        const uint8_t inputPinCount,
        inputNumber_t *buttonNumbersArray);

    /**
     * @brief Set two potentiometers attached to clutch paddles. Each one
     *        will work as an analog axis. Must be called before `start()`.
     *
     * @param leftClutchPin ADC pin for the left clutch paddle
     * @param rightClutchPin ADC pin for the right clutch paddle.
     *        Must differ from `leftClutchPin`.
     * @param leftClutchInputNumber Input number for the left paddle
     *        (to be reported in button mode)
     * @param rightClutchInputNumber Input number for the right paddle
     *        (to be reported in button mode)
     *
     * @note Only one `set*ClutchPaddles` method can be called and only once.
     *       Otherwise an error is raised.
     */
    void setAnalogClutchPaddles(
        const gpio_num_t leftClutchPin,
        const gpio_num_t rightClutchPin,
        const inputNumber_t leftClutchInputNumber,
        const inputNumber_t rightClutchInputNumber);

    /**
     * @brief Set two inputs to digital clutch paddles. Must be called before `start()`.
     *
     * @param leftClutchInputNumber Input number for the left clutch
     * @param rightClutchInputNumber Input number for the right clutch.
     *        Must differ from `leftClutchInputNumber`.
     *
     * @note Only one `set*ClutchPaddles` method can be called and only once.
     *       Otherwise an error is raised.
     */
    void setDigitalClutchPaddles(
        const inputNumber_t leftClutchInputNumber,
        const inputNumber_t rightClutchInputNumber);

    /**
     * @brief Force autocalibration of all axes (analog clutch paddles)
     *
     */
    void recalibrateAxes();

    /**
     * @brief Exposed for testing. Do not call.
     *
     */
    void notifyInputEventForTesting(
        uint8_t id,
        inputBitmap_t bitmap,
        inputBitmap_t mask,
        clutchValue_t value);
}

/**
 * @brief Combine the state of all inputs into a single global state
 *
 */
namespace inputHub
{
    /**
     * @brief Handle a change in the state of any input. The states of all digital inputs
     *        are combined into a single global state.
     *        Will be called from a single separate background thread.
<<<<<<< HEAD
     *
     * @param globalState Current state of all inputs
     * @param changes A bit array assembling which inputs have changed since last report.
     *                1 means changed, 0 means not changed.
     *
=======
     *
     * @param globalState Current state of all inputs
     * @param changes A bit array assembling which inputs have changed since last report.
     *                1 means changed, 0 means not changed.
     *
>>>>>>> f1c25ef2
     * @note May be called even if `changes==0`, due to changes in the state of
     *       an analog axis or a digital clutch.
     */
    void onStateChanged(inputBitmap_t globalState, inputBitmap_t changes);

    /**
     * @brief Set the bitmap for all ALT buttons. For example:
     *        `setALTBitmap(BITMAP(3)|BITMAP(4))`.
     *
     * @param altBmp Bitmap of ALT buttons.
     */
    void setALTBitmap(const inputBitmap_t altBmp);

    /**
     * @brief Set up a single button for the alternate mode.
     *        May be used instead of `setALTBitmap()`
     *
     * @param altNumber Number assigned to the ALT button
     */
    void setALTButton(const inputNumber_t altNumber);

    /**
     * @brief Set up buttons for clutch calibration while one and only one clutch paddle is pressed
     *
     * @param upButtonNumber Button number to increase bite point
     * @param downButtonNumber Button number to decrease bite point
     */
    void setClutchCalibrationButtons(
        const inputNumber_t upButtonNumber,
        const inputNumber_t downButtonNumber);

    /**
     * @brief Configure directional pad buttons
     *
     * @param padUpNumber Button number assigned to "up" direction
     * @param padDownNumber Button number assigned to "down" direction
     * @param padLeftNumber Button number assigned to "left" direction
     * @param padRightNumber Button number assigned to "right" direction
     * @param padUpLeftNumber Button number assigned to "up and left" direction (optional)
     * @param padUpRightNumber Button number assigned to "up and right" direction (optional)
     * @param padDownLeftNumber Button number assigned to "down and left" direction (optional)
     * @param padDownRightNumber Button number assigned to "down and right" direction (optional)
     *
     * @note Just one pad button can be pressed at a time, except if "diagonal" button numbers are **not** provided.
     *       In such a case, the software will combine pressed buttons from different axis.
     *       If two buttons in the same axis are pressed, nothing will be reported to the HID implementation.
     */
    void setDPADControls(
        inputNumber_t padUpNumber,
        inputNumber_t padDownNumber,
        inputNumber_t padLeftNumber,
        inputNumber_t padRightNumber,
        inputNumber_t padUpLeftNumber = UNSPECIFIED_INPUT_NUMBER,
        inputNumber_t padUpRightNumber = UNSPECIFIED_INPUT_NUMBER,
        inputNumber_t padDownLeftNumber = UNSPECIFIED_INPUT_NUMBER,
        inputNumber_t padDownRightNumber = UNSPECIFIED_INPUT_NUMBER);

    /**
     * @brief Set up a bitmap of buttons to cycle the function of "ALT" buttons (if any).
     *        All buttons in the bitmap must be pressed at the same time and none of the others.
     *
     * @param bitmap A bitmap of button numbers, for example `BITMAP(JOY_BACK) | BITMAP(JOY_A)`.
     *
     * @note Make sure all buttons in the bitmap are able to be pressed at the same time.
     */
    void setCycleALTFunctionBitmap(const inputBitmap_t bitmap);

    /**
     * @brief Set up a bitmap of buttons to cycle the function of clutch paddles (if any).
     *        All buttons in the bitmap must be pressed at the same time and none of the others.
     *
     * @param bitmap A bitmap of button numbers, for example `BITMAP(JOY_BACK) | BITMAP(JOY_B)`.
     *
     * @note Make sure all buttons in the bitmap are able to be pressed at the same time.
     */
    void setCycleClutchFunctionBitmap(const inputBitmap_t bitmap);

    /**
     * @brief Set up a bitmap of buttons to enable each specific clutch function for clutch paddles.
     *        All buttons in the bitmap must be pressed at the same time and none of the others.
     *        This is compatible with `setCycleClutchFunctionbitmap`.
     *
     * @param clutchModeBitmap A bitmap of button numbers to enable the F1-style clutch function
     * @param axisModeBitmap A bitmap of button numbers to enable the analog axes function
     * @param altModeBitmap A bitmap of button numbers to enable the "ALT" function
     * @param buttonModeBitmap A bitmap of button numbers to enable the "regular buttons" function
     *
     * @note Set the bitmap to `0` if a particular function must not be mapped to any input.
     *       Make sure all buttons in a bitmap are able to be pressed at the same time.
     */
    void setSelectClutchFunctionBitmaps(
        const inputBitmap_t clutchModeBitmap,
        const inputBitmap_t axisModeBitmap,
        const inputBitmap_t altModeBitmap,
        const inputBitmap_t buttonModeBitmap);

    /**
     * @brief Set up a bitmap of buttons for two recalibration commands.
     *        All buttons in the bitmap must be pressed at the same time and none of the others.
     * 
     * @param recalibrateAxisBitmap A bitmap of button numbers to ask for autocalibration of analog axes.
     * @param recalibrateBatteryBitmap A bitmap of button numbers to ask for recalibration of battery levels.
     * 
     * @note Set to zero if a command is not required (e.g. there is no battery)
     */
    void setCalibrationCommandBitmaps(
        const inputBitmap_t recalibrateAxisBitmap,
        const inputBitmap_t recalibrateBatteryBitmap = 0);
}

/**
 * @brief Show notifications to the user if a user interface (UI) is available.
 *        Different user interfaces may be implemented in the future.
 *
 */
namespace notify
{
    /**
     * @brief Set up an UI-dependant implementation for user notifications.
     *        Do not call if there is no user interface.
     *
     * @param implementation An object that actually implements user notifications.
     *                       Must remain valid forever (do not destroy).
     *
     */

    void begin(AbstractNotificationInterface *implementation);

    /**
     * @brief Notify current clutch's bite point
     *
     * @param aBitePoint Current bite point
     */
    void bitePoint(clutchValue_t aBitePoint);

    /**
     * @brief Notify the device is connected to a host computer
     *
     */
    void connected();

    /**
     * @brief Notify bluetooth radio is in discovery mode
     * 
     */
    void BLEdiscovering();

    /**
     * @brief Notify the device is about to power off or deep sleep
     *
     */
    void powerOff();

    /**
     * @brief Notify a very low battery level
     *
     */
    void lowBattery();
}

/**
 * @brief Implementation of the "Human Interface Device"
 *
 */
namespace hidImplementation
{
    /**
     * @brief Initialize bluetooth/USB device
     *
     * @param deviceName Name of this device shown to the host computer
     * @param deviceManufacturer Name of the manufacturer of this device
     * @param enableAutoPowerOff True to power off when not connected within a certain time lapse.
     *        Set to FALSE if there is no battery or for testing.
     */
    void begin(
        std::string deviceName,
        std::string deviceManufacturer,
        bool enableAutoPowerOff = true);

    /**
     * @brief Tell if there is a Bluetooth connection
     *
     * @return true when connected to a computer
     * @return false when not connected
     */
    bool isConnected();

    /**
     * @brief Report a change in user settings (clutch function, etc.)
     *
     */
    void reportChangeInConfig();

    /**
     * @brief Report current battery level to the host computer
     *
     * @param batteryLevel Remaining battery charge as a percentage (0-100)
     */
    void reportBatteryLevel(int batteryLevel);

    /**
     * @brief Report HID inputs
     *
     * @param globalState input bitmap
     * @param altEnabled TRUE if ALT is enabled
     * @param POVtate State of the hat switch (POV or DPAD), this is, a button number
     *                in the range 0 (no input) to 8 (up-left)
     *
     * @note Axis values are taken from `clutchState`.
     */
    void reportInput(
        inputBitmap_t globalState,
        bool altEnabled,
        uint8_t POVstate);

    /**
     * @brief Report all inputs as not active
     *
     */
    void reset();
}

#endif<|MERGE_RESOLUTION|>--- conflicted
+++ resolved
@@ -370,8 +370,6 @@
         inputNumber_t cwInputNumber,
         inputNumber_t ccwInputNumber,
         bool useAlternateEncoding = false);
-<<<<<<< HEAD
-=======
 
     /**
      * @brief Add a button matrix bound to specific button numbers.
@@ -391,7 +389,6 @@
         const gpio_num_t inputPins[],
         const uint8_t inputPinCount,
         inputNumber_t *buttonNumbersArray);
->>>>>>> f1c25ef2
 
     /**
      * @brief Add analog multiplexers bound to specific button numbers.
@@ -405,11 +402,7 @@
      *                           The length of this array is expected to match
      *                           (2^selectorPinCount)*inputPinCount.
      */
-<<<<<<< HEAD
-    void addButtonMatrix(
-=======
     void addAnalogMultiplexer(
->>>>>>> f1c25ef2
         const gpio_num_t selectorPins[],
         const uint8_t selectorPinCount,
         const gpio_num_t inputPins[],
@@ -478,19 +471,11 @@
      * @brief Handle a change in the state of any input. The states of all digital inputs
      *        are combined into a single global state.
      *        Will be called from a single separate background thread.
-<<<<<<< HEAD
      *
      * @param globalState Current state of all inputs
      * @param changes A bit array assembling which inputs have changed since last report.
      *                1 means changed, 0 means not changed.
      *
-=======
-     *
-     * @param globalState Current state of all inputs
-     * @param changes A bit array assembling which inputs have changed since last report.
-     *                1 means changed, 0 means not changed.
-     *
->>>>>>> f1c25ef2
      * @note May be called even if `changes==0`, due to changes in the state of
      *       an analog axis or a digital clutch.
      */
