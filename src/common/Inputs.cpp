/**
 * @author Ángel Fernández Pineda. Madrid. Spain.
 * @date 2022-02-27
 * @brief Implementation of the `inputs` namespace
 *
 * @copyright Creative Commons Attribution 4.0 International (CC BY 4.0)
 *
 */
#include "SimWheel.h"
#include "RotaryEncoderInput.h"
#include "PolledInput.h"
#include "ButtonMatrixInput.h"
<<<<<<< HEAD
#include <Preferences.h>

//#include "debugUtils.h"
=======
#include "AnalogMultiplexerInput.h"
#include <Preferences.h>

// #include "debugUtils.h"
>>>>>>> f1c25ef2

// ----------------------------------------------------------------------------
// Globals
// ----------------------------------------------------------------------------

static TaskHandle_t pollingTask = nullptr;
static DigitalPolledInput *digitalInputChain = nullptr;
static AnalogAxisInput *leftClutchAxis = nullptr;
static AnalogAxisInput *rightClutchAxis = nullptr;
static inputBitmap_t leftClutchButtonBitmap = 0ULL;
static inputBitmap_t rightClutchButtonBitmap = 0ULL;
static inputBitmap_t clutchButtonsMask = ~0ULL;
static bool forceUpdate = false;

// Related to the polling task and event queue
#define SAMPLING_RATE_TICKS DEBOUNCE_TICKS * 2
#define POLLING_TASK_STACK_SIZE 1 * 1024
#define EVENT_TYPE_AXIS 0
#define EVENT_TYPE_SWITCH 1
#define EVENT_SIZE sizeof(inputEvent_t) > sizeof(axisEvent_t) ? sizeof(inputEvent_t) : sizeof(axisEvent_t)

typedef struct
{
  uint8_t eventType;
  inputBitmap_t mask;
  inputBitmap_t state;
} inputEvent_t;

typedef struct
{
  uint8_t eventType;
  inputBitmap_t inputBitmap;
  inputBitmap_t inputMask;
  clutchValue_t value;
  uint8_t id;
} axisEvent_t;

// Related to the hub task
#define HUB_STACK_SIZE 4 * 1024
static TaskHandle_t hubTask = nullptr;
static QueueHandle_t eventQueue = nullptr;

// Related to axis calibration data
static esp_timer_handle_t autoSaveTimer = nullptr;
#define AXIS_NAMESPACE "axis"
#define KEY_MIN_CAL_DATA "a"
#define KEY_MAX_CAL_DATA "z"
#define LEFT_CLUTCH_INDEX 0
#define RIGHT_CLUTCH_INDEX 1

// ----------------------------------------------------------------------------
// Calibration data of analog axes
// ----------------------------------------------------------------------------

void saveAxisCalibration(Preferences *prefs, uint8_t index, int min, int max)
{
  char aux[6];
  snprintf(aux, 6, "%s%d", KEY_MIN_CAL_DATA, index);
  prefs->putInt(aux, min);
  snprintf(aux, 6, "%s%d", KEY_MAX_CAL_DATA, index);
  prefs->putInt(aux, max);
}

bool loadAxisCalibration(Preferences *prefs, uint8_t index, int *min, int *max)
{
  char aux[6];
  snprintf(aux, 6, "%s%d", KEY_MIN_CAL_DATA, index);
  if (prefs->isKey(aux))
  {
    *min = prefs->getInt(aux);
    snprintf(aux, 6, "%s%d", KEY_MAX_CAL_DATA, index);
    if (prefs->isKey(aux))
    {
      *max = prefs->getInt(aux);
      return true;
    }
  }
  return false;
}

void axisCalibrationAutoSaveCallback(void *param)
{
  Preferences prefs;
  int min, max;

  if (prefs.begin(AXIS_NAMESPACE, false))
  {
    leftClutchAxis->getCalibrationData(&min, &max);
    saveAxisCalibration(&prefs, LEFT_CLUTCH_INDEX, min, max);
    rightClutchAxis->getCalibrationData(&min, &max);
    saveAxisCalibration(&prefs, RIGHT_CLUTCH_INDEX, min, max);
    prefs.end();
  }
}

void requestSaveAxisCalibration()
{
  esp_timer_stop(autoSaveTimer);
  esp_timer_start_once(autoSaveTimer, DEFAULT_AUTOSAVE_us);
}

void inputs::recalibrateAxes()
{
  if (leftClutchAxis)
  {
    leftClutchAxis->resetCalibrationData();
    rightClutchAxis->resetCalibrationData();
  }
}

// ----------------------------------------------------------------------------
// Input polling
// ----------------------------------------------------------------------------

void inputs::update()
{
  forceUpdate = true;
}

void inputPollingLoop(void *param)
{
  inputBitmap_t newState;
  inputBitmap_t oldState = 0;
  inputBitmap_t combinedMask = DigitalPolledInput::getChainMask(digitalInputChain);
  bool axisChanged, leftAxisAutocalibrated, rightAxisAutocalibrated;
  axisEvent_t axisEvent;
  axisEvent.eventType = EVENT_TYPE_AXIS;

  // loop
  while (true)
  {
    // Digital inputs
    newState = DigitalPolledInput::readInChain(oldState, digitalInputChain);
    if ((newState != oldState) || forceUpdate)
      inputs::notifyInputEvent(combinedMask, newState);
    oldState = newState;

    // Analog inputs
    if (leftClutchAxis)
    {
      // Left clutch axis
      leftClutchAxis->read(
          &(axisEvent.value),
          &axisChanged,
          &leftAxisAutocalibrated);
      if (axisChanged || forceUpdate)
      {
        axisEvent.id = LEFT_CLUTCH_INDEX;
        axisEvent.inputBitmap = leftClutchAxis->bitmap;
        axisEvent.inputMask = leftClutchAxis->mask;
        xQueueSend(eventQueue, &axisEvent, SAMPLING_RATE_TICKS); // portMAX_DELAY);
      }

      // Right clutch axis
      rightClutchAxis->read(
          &(axisEvent.value),
          &axisChanged,
          &rightAxisAutocalibrated);
      if (axisChanged || forceUpdate)
      {
        axisEvent.id = RIGHT_CLUTCH_INDEX;
        axisEvent.inputBitmap = rightClutchAxis->bitmap;
        axisEvent.inputMask = rightClutchAxis->mask;
        xQueueSend(eventQueue, &axisEvent, SAMPLING_RATE_TICKS); // portMAX_DELAY);
      }

      if (leftAxisAutocalibrated || rightAxisAutocalibrated)
        requestSaveAxisCalibration();
    }
    forceUpdate = false;
    // wait for next sampling interval
    vTaskDelay(SAMPLING_RATE_TICKS);
  }
}

// ----------------------------------------------------------------------------
// Configure inputs
// ----------------------------------------------------------------------------

void abortDueToCallBeforeBegin()
{
  log_e("inputs::add*() or inputs::set*() called before inputs::begin() or after inputs::start()");
  abort();
}

void abortDueToInvalidInputNumber()
{
  log_e("invalid input or pin numbers at inputs::add*() or inputs::set*()");
  abort();
}

// ----------------------------------------------------------------------------

void inputs::addDigital(
    gpio_num_t pinNumber,
    inputNumber_t inputNumber,
    bool pullupOrPulldown,
    bool enableInternalPull)
{
  if ((!pollingTask) && (hubTask))
  {
    if (inputNumber <= MAX_INPUT_NUMBER)
      digitalInputChain = new DigitalButton(
          pinNumber,
          inputNumber,
          pullupOrPulldown,
          enableInternalPull,
          digitalInputChain);
    else
      abortDueToInvalidInputNumber();
  }
  else
    abortDueToCallBeforeBegin();
}

// ----------------------------------------------------------------------------

void inputs::addRotaryEncoder(
    gpio_num_t clkPin,
    gpio_num_t dtPin,
    inputNumber_t cwInputNumber,
    inputNumber_t ccwInputNumber,
    bool useAlternateEncoding)
{
  if ((!pollingTask) && (hubTask))
  {
    if ((cwInputNumber <= MAX_INPUT_NUMBER) &&
        (ccwInputNumber <= MAX_INPUT_NUMBER) &&
        (cwInputNumber != ccwInputNumber))
      new RotaryEncoderInput(
          clkPin, dtPin, cwInputNumber, ccwInputNumber, useAlternateEncoding);
    else
      abortDueToInvalidInputNumber();
  }
  else
    abortDueToCallBeforeBegin();
}

// ----------------------------------------------------------------------------

void inputs::addButtonMatrix(
    const gpio_num_t selectorPins[],
    const uint8_t selectorPinCount,
    const gpio_num_t inputPins[],
    const uint8_t inputPinCount,
    inputNumber_t *buttonNumbersArray)
{
  if ((!pollingTask) && (hubTask))
  {
    digitalInputChain = new ButtonMatrixInput(
        selectorPins,
        selectorPinCount,
        inputPins,
        inputPinCount,
        buttonNumbersArray,
        UNSPECIFIED_INPUT_NUMBER,
        digitalInputChain);
<<<<<<< HEAD
  }
  else
    abortDueToCallBeforeBegin();
}

void inputs::setAnalogClutchPaddles(
    const gpio_num_t leftClutchPin,
    const gpio_num_t rightClutchPin,
    const inputNumber_t leftClutchInputNumber,
    const inputNumber_t rightClutchInputNumber)
{
  if (rightClutchAxis || leftClutchAxis || leftClutchButtonBitmap || rightClutchButtonBitmap)
  {
    log_e("inputs::set*ClutchPaddles() called twice");
    abort();
  }
  else if ((!pollingTask) && (hubTask))
  {
    if ((leftClutchPin != rightClutchPin) &&
        (leftClutchInputNumber <= MAX_INPUT_NUMBER) &&
        (rightClutchInputNumber <= MAX_INPUT_NUMBER) &&
        (rightClutchInputNumber != leftClutchInputNumber))
    {
      rightClutchAxis = new AnalogAxisInput(rightClutchPin, rightClutchInputNumber);
      leftClutchAxis = new AnalogAxisInput(leftClutchPin, leftClutchInputNumber);
      capabilities::setFlag(CAP_CLUTCH_ANALOG);
    }
    else
      abortDueToInvalidInputNumber();
=======
>>>>>>> f1c25ef2
  }
  else
    abortDueToCallBeforeBegin();
}

<<<<<<< HEAD
void inputs::setDigitalClutchPaddles(
    const inputNumber_t leftClutchInputNumber,
    const inputNumber_t rightClutchInputNumber)
{
  if (rightClutchAxis || leftClutchAxis || leftClutchButtonBitmap || rightClutchButtonBitmap)
  {
    log_e("inputs::set*ClutchPaddles() called twice");
    abort();
  }
  else if ((leftClutchInputNumber == rightClutchInputNumber) ||
           (leftClutchInputNumber > MAX_INPUT_NUMBER) ||
           (rightClutchInputNumber > MAX_INPUT_NUMBER))
  {
    abortDueToInvalidInputNumber();
  }
  else if ((!pollingTask) && (hubTask))
  {
    leftClutchButtonBitmap = BITMAP(leftClutchInputNumber);
    rightClutchButtonBitmap = BITMAP(rightClutchInputNumber);
    clutchButtonsMask = ~(leftClutchButtonBitmap | rightClutchButtonBitmap);
    capabilities::setFlag(CAP_CLUTCH_BUTTON);
  }
  else
=======
void inputs::addAnalogMultiplexer(
    const gpio_num_t selectorPins[],
    const uint8_t selectorPinCount,
    const gpio_num_t inputPins[],
    const uint8_t inputPinCount,
    inputNumber_t *buttonNumbersArray)
{
  if ((!pollingTask) && (hubTask))
  {
    digitalInputChain = new AnalogMultiplexerInput(
        selectorPins,
        selectorPinCount,
        inputPins,
        inputPinCount,
        buttonNumbersArray,
        true,
        digitalInputChain);
  }
  else
    abortDueToCallBeforeBegin();  
}

void inputs::setAnalogClutchPaddles(
    const gpio_num_t leftClutchPin,
    const gpio_num_t rightClutchPin,
    const inputNumber_t leftClutchInputNumber,
    const inputNumber_t rightClutchInputNumber)
{
  if (rightClutchAxis || leftClutchAxis || leftClutchButtonBitmap || rightClutchButtonBitmap)
  {
    log_e("inputs::set*ClutchPaddles() called twice");
    abort();
  }
  else if ((!pollingTask) && (hubTask))
  {
    if ((leftClutchPin != rightClutchPin) &&
        (leftClutchInputNumber <= MAX_INPUT_NUMBER) &&
        (rightClutchInputNumber <= MAX_INPUT_NUMBER) &&
        (rightClutchInputNumber != leftClutchInputNumber))
    {
      rightClutchAxis = new AnalogAxisInput(rightClutchPin, rightClutchInputNumber);
      leftClutchAxis = new AnalogAxisInput(leftClutchPin, leftClutchInputNumber);
      capabilities::setFlag(CAP_CLUTCH_ANALOG);
    }
    else
      abortDueToInvalidInputNumber();
  }
  else
    abortDueToCallBeforeBegin();
}

void inputs::setDigitalClutchPaddles(
    const inputNumber_t leftClutchInputNumber,
    const inputNumber_t rightClutchInputNumber)
{
  if (rightClutchAxis || leftClutchAxis || leftClutchButtonBitmap || rightClutchButtonBitmap)
  {
    log_e("inputs::set*ClutchPaddles() called twice");
    abort();
  }
  else if ((leftClutchInputNumber == rightClutchInputNumber) ||
           (leftClutchInputNumber > MAX_INPUT_NUMBER) ||
           (rightClutchInputNumber > MAX_INPUT_NUMBER))
  {
    abortDueToInvalidInputNumber();
  }
  else if ((!pollingTask) && (hubTask))
  {
    leftClutchButtonBitmap = BITMAP(leftClutchInputNumber);
    rightClutchButtonBitmap = BITMAP(rightClutchInputNumber);
    clutchButtonsMask = ~(leftClutchButtonBitmap | rightClutchButtonBitmap);
    capabilities::setFlag(CAP_CLUTCH_BUTTON);
  }
  else
>>>>>>> f1c25ef2
    abortDueToCallBeforeBegin();
}

// ----------------------------------------------------------------------------
// Macros to send events
// ----------------------------------------------------------------------------

void inputs::notifyInputEvent(inputBitmap_t mask, inputBitmap_t state)
{
  inputEvent_t event;
  event.eventType = EVENT_TYPE_SWITCH;
  event.mask = mask;
  event.state = state;
  xQueueSend(eventQueue, &event, SAMPLING_RATE_TICKS); // portMAX_DELAY);
}

void inputs::notifyInputEventForTesting(uint8_t id, inputBitmap_t bitmap, inputBitmap_t mask, clutchValue_t value)
{
  axisEvent_t event;
  event.eventType = EVENT_TYPE_AXIS;
  event.inputBitmap = bitmap;
  event.inputMask = mask;
  event.value = value;
  event.id = id;
  xQueueSend(eventQueue, &event, SAMPLING_RATE_TICKS); // portMAX_DELAY);
}

// ----------------------------------------------------------------------------
// Input hub
// ----------------------------------------------------------------------------

void hubLoop(void *unused)
{
  inputBitmap_t globalState = 0;
  inputBitmap_t newState, changes, inputFilter;

  uint8_t buffer[EVENT_SIZE];
  inputEvent_t *switchEvent = (inputEvent_t *)buffer;
  axisEvent_t *axisEvent = (axisEvent_t *)buffer;

  while (true)
  {
    if (xQueueReceive(eventQueue, buffer, portMAX_DELAY))
    {
      if (buffer[0] == EVENT_TYPE_SWITCH)
      {
        newState = (globalState & switchEvent->mask) | switchEvent->state;
        if (clutchState::currentFunction != CF_BUTTON)
        {
          // Translate digital clutch inputs into analog axis values
          changes = globalState ^ newState;
          if (changes & leftClutchButtonBitmap)
            clutchState::setLeftAxis((newState & leftClutchButtonBitmap) ? CLUTCH_FULL_VALUE : CLUTCH_NONE_VALUE);
          if (changes & rightClutchButtonBitmap)
            clutchState::setRightAxis((newState & rightClutchButtonBitmap) ? CLUTCH_FULL_VALUE : CLUTCH_NONE_VALUE);
          inputFilter = clutchButtonsMask;
        }
        else
          inputFilter = ~0ULL;
        changes = globalState ^ newState;
        globalState = newState;
        inputHub::onStateChanged(globalState & inputFilter, changes & inputFilter);
      }
      else
      {
        // buffer[0] == EVENT_TYPE_AXIS
        if (clutchState::currentFunction == CF_BUTTON)
        {
          // Translate analog axis values into digital input
          if ((axisEvent->value) >= CLUTCH_3_4_VALUE)
            newState = (globalState & axisEvent->inputMask) | axisEvent->inputBitmap;
          else if ((axisEvent->value) <= CLUTCH_1_4_VALUE)
<<<<<<< HEAD
            newState = (globalState & axisEvent->inputMask); 
          else
            newState = globalState;
          changes = globalState ^ newState;
          if (changes) {
            globalState = newState;
            inputHub::onStateChanged(globalState,changes);
=======
            newState = (globalState & axisEvent->inputMask);
          else
            newState = globalState;
          changes = globalState ^ newState;
          if (changes)
          {
            globalState = newState;
            inputHub::onStateChanged(globalState, changes);
>>>>>>> f1c25ef2
          }
        }
        else
        {
          bool oldAltEnabled = clutchState::isALTRequested();
          clutchValue_t oldClutchValue = clutchState::combinedAxis;

          if (axisEvent->id)
            clutchState::setRightAxis(axisEvent->value);
          else
            clutchState::setLeftAxis(axisEvent->value);

          globalState = globalState & (axisEvent->inputMask);
          if (
              (clutchState::currentFunction == CF_AXIS) ||
              ((clutchState::currentFunction == CF_ALT) &&
               (oldAltEnabled != clutchState::isALTRequested())) ||
              ((clutchState::currentFunction == CF_CLUTCH) &&
               (oldClutchValue != clutchState::combinedAxis)))
            inputHub::onStateChanged(globalState, 0);
        }
      }

    } // end if
  }   // end while
}

// ----------------------------------------------------------------------------
// Initialization and start
// ----------------------------------------------------------------------------

void inputs::start()
{
  void *dummy;
  if (hubTask == nullptr)
  {
    log_e("inputs::start() called before inputs::begin()");
    abort();
  }
  if (pollingTask == nullptr)
  {
    // Load axis callibration data, if any
    Preferences prefs;
    if ((leftClutchAxis) && (rightClutchAxis) && prefs.begin(AXIS_NAMESPACE, true))
    {
      int min, max;
      if (loadAxisCalibration(&prefs, LEFT_CLUTCH_INDEX, &min, &max))
        leftClutchAxis->setCalibrationData(min, max);
      if (loadAxisCalibration(&prefs, RIGHT_CLUTCH_INDEX, &min, &max))
        rightClutchAxis->setCalibrationData(min, max);
      prefs.end();
    }

    // Create and run polling task
    xTaskCreate(inputPollingLoop, "PolledInputs", POLLING_TASK_STACK_SIZE, nullptr, INPUT_TASK_PRIORITY, &pollingTask);
    if (pollingTask == nullptr)
    {
      log_e("Unable to create polling task");
      abort();
    }
  }
}

void inputs::begin()
{
  if (hubTask == nullptr)
  {
    // create autosave timer
    esp_timer_create_args_t args;
    args.callback = &axisCalibrationAutoSaveCallback;
    args.arg = nullptr;
    args.name = nullptr;
    args.dispatch_method = ESP_TIMER_TASK;
    ESP_ERROR_CHECK(esp_timer_create(&args, &autoSaveTimer));

    // Enable interrupts for rotary encoders and create event queue
    ESP_ERROR_CHECK(gpio_install_isr_service(0));
    eventQueue = xQueueCreate(64, EVENT_SIZE);
    if (eventQueue == nullptr)
    {
      log_e("Unable to create event queue");
      abort();
    }

    // Create and run hub task
    xTaskCreate(hubLoop, "hub", HUB_STACK_SIZE, (void *)nullptr, INPUT_TASK_PRIORITY, &hubTask);
    if (hubTask == nullptr)
    {
      log_e("Unable to create inputHub task");
      abort();
    }
  }
}

// ----------------------------------------------------------------------------<|MERGE_RESOLUTION|>--- conflicted
+++ resolved
@@ -10,16 +10,10 @@
 #include "RotaryEncoderInput.h"
 #include "PolledInput.h"
 #include "ButtonMatrixInput.h"
-<<<<<<< HEAD
-#include <Preferences.h>
-
-//#include "debugUtils.h"
-=======
 #include "AnalogMultiplexerInput.h"
 #include <Preferences.h>
 
 // #include "debugUtils.h"
->>>>>>> f1c25ef2
 
 // ----------------------------------------------------------------------------
 // Globals
@@ -277,68 +271,11 @@
         buttonNumbersArray,
         UNSPECIFIED_INPUT_NUMBER,
         digitalInputChain);
-<<<<<<< HEAD
   }
   else
     abortDueToCallBeforeBegin();
 }
 
-void inputs::setAnalogClutchPaddles(
-    const gpio_num_t leftClutchPin,
-    const gpio_num_t rightClutchPin,
-    const inputNumber_t leftClutchInputNumber,
-    const inputNumber_t rightClutchInputNumber)
-{
-  if (rightClutchAxis || leftClutchAxis || leftClutchButtonBitmap || rightClutchButtonBitmap)
-  {
-    log_e("inputs::set*ClutchPaddles() called twice");
-    abort();
-  }
-  else if ((!pollingTask) && (hubTask))
-  {
-    if ((leftClutchPin != rightClutchPin) &&
-        (leftClutchInputNumber <= MAX_INPUT_NUMBER) &&
-        (rightClutchInputNumber <= MAX_INPUT_NUMBER) &&
-        (rightClutchInputNumber != leftClutchInputNumber))
-    {
-      rightClutchAxis = new AnalogAxisInput(rightClutchPin, rightClutchInputNumber);
-      leftClutchAxis = new AnalogAxisInput(leftClutchPin, leftClutchInputNumber);
-      capabilities::setFlag(CAP_CLUTCH_ANALOG);
-    }
-    else
-      abortDueToInvalidInputNumber();
-=======
->>>>>>> f1c25ef2
-  }
-  else
-    abortDueToCallBeforeBegin();
-}
-
-<<<<<<< HEAD
-void inputs::setDigitalClutchPaddles(
-    const inputNumber_t leftClutchInputNumber,
-    const inputNumber_t rightClutchInputNumber)
-{
-  if (rightClutchAxis || leftClutchAxis || leftClutchButtonBitmap || rightClutchButtonBitmap)
-  {
-    log_e("inputs::set*ClutchPaddles() called twice");
-    abort();
-  }
-  else if ((leftClutchInputNumber == rightClutchInputNumber) ||
-           (leftClutchInputNumber > MAX_INPUT_NUMBER) ||
-           (rightClutchInputNumber > MAX_INPUT_NUMBER))
-  {
-    abortDueToInvalidInputNumber();
-  }
-  else if ((!pollingTask) && (hubTask))
-  {
-    leftClutchButtonBitmap = BITMAP(leftClutchInputNumber);
-    rightClutchButtonBitmap = BITMAP(rightClutchInputNumber);
-    clutchButtonsMask = ~(leftClutchButtonBitmap | rightClutchButtonBitmap);
-    capabilities::setFlag(CAP_CLUTCH_BUTTON);
-  }
-  else
-=======
 void inputs::addAnalogMultiplexer(
     const gpio_num_t selectorPins[],
     const uint8_t selectorPinCount,
@@ -413,7 +350,6 @@
     capabilities::setFlag(CAP_CLUTCH_BUTTON);
   }
   else
->>>>>>> f1c25ef2
     abortDueToCallBeforeBegin();
 }
 
@@ -486,15 +422,6 @@
           if ((axisEvent->value) >= CLUTCH_3_4_VALUE)
             newState = (globalState & axisEvent->inputMask) | axisEvent->inputBitmap;
           else if ((axisEvent->value) <= CLUTCH_1_4_VALUE)
-<<<<<<< HEAD
-            newState = (globalState & axisEvent->inputMask); 
-          else
-            newState = globalState;
-          changes = globalState ^ newState;
-          if (changes) {
-            globalState = newState;
-            inputHub::onStateChanged(globalState,changes);
-=======
             newState = (globalState & axisEvent->inputMask);
           else
             newState = globalState;
@@ -503,7 +430,6 @@
           {
             globalState = newState;
             inputHub::onStateChanged(globalState, changes);
->>>>>>> f1c25ef2
           }
         }
         else
