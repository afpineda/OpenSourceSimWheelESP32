--- conflicted
+++ resolved
@@ -124,24 +124,15 @@
 inputBitmap_t ButtonMatrixInput::read(inputBitmap_t lastState)
 {
     inputBitmap_t state = 0;
-<<<<<<< HEAD
-    for (int selectorIndex = 0; selectorIndex < selectorCount; selectorIndex++)
-=======
     for (int selectorIndex = 0; selectorIndex < selectorPinCount ; selectorIndex++)
->>>>>>> 12da87bb
     {
         gpio_set_level(selectorPin[selectorIndex], 1);
         // Wait for the signal to change from LOW to HIGH due to parasite capacitances.
         vTaskDelay(SIGNAL_CHANGE_DELAY_TICKS);
         for (int inputIndex = 0; inputIndex < inputPinCount; inputIndex++)
         {
-<<<<<<< HEAD
-            // inputNumber_t n = (selectorIndex * inputCount) + inputIndex + firstInputNumber;
-            inputNumber_t n = (inputIndex * selectorCount) + selectorIndex + firstInputNumber;
-=======
             //inputNumber_t n = (selectorIndex * inputPinCount) + inputIndex + firstInputNumber;
             inputNumber_t n = (inputIndex * selectorPinCount) + selectorIndex + firstInputNumber;
->>>>>>> 12da87bb
             if (debounce[selectorIndex][inputIndex] > 0)
             {
                 BaseType_t now = xTaskGetTickCount();
