--- conflicted
+++ resolved
@@ -43,13 +43,6 @@
 ## Step
 
 > *Test name*: [BatteryAutocal](./BatteryAutocal/README.md)
-<<<<<<< HEAD
-
-- power
-- batteryCalibration
-
-*Note*: Only autocalibrated algorithm is tested.
-=======
 
 - power
 - batteryCalibration
@@ -70,29 +63,11 @@
 - notify
 - **power**
 - **batteryCalibration**
->>>>>>> f1c25ef2
 
 *Note*: This is a system test except for the involved hardware.
 
-<<<<<<< HEAD
-> *Test name*: [Proto2](./Proto2/README.md)
-
-- RotaryEncoderInput
-- DigitalPolledInput
-- AnalogPolledInput
-- inputs
-- clutchState
-- inputHub
-- hidImplementation
-- notify
-- **power**
-- **batteryCalibration**
-
-*Note*: This is a system test except for the involved hardware.
-=======
 ## Other
 
 > *Test name*: [TQTSystemTest](./TQTSystemTest/README.md)
 
-This is a *big-bang* test for the [LilyGO T-QT devkit board](https://github.com/Xinyuan-LilyGO/T-QT).
->>>>>>> f1c25ef2
+This is a *big-bang* test for the [LilyGO T-QT devkit board](https://github.com/Xinyuan-LilyGO/T-QT).